# MIT License

# Copyright (c) 2022-present Rahman Yusuf

# Permission is hereby granted, free of charge, to any person obtaining a copy
# of this software and associated documentation files (the "Software"), to deal
# in the Software without restriction, including without limitation the rights
# to use, copy, modify, merge, publish, distribute, sublicense, and/or sell
# copies of the Software, and to permit persons to whom the Software is
# furnished to do so, subject to the following conditions:

# The above copyright notice and this permission notice shall be included in all
# copies or substantial portions of the Software.

# THE SOFTWARE IS PROVIDED "AS IS", WITHOUT WARRANTY OF ANY KIND, EXPRESS OR
# IMPLIED, INCLUDING BUT NOT LIMITED TO THE WARRANTIES OF MERCHANTABILITY,
# FITNESS FOR A PARTICULAR PURPOSE AND NONINFRINGEMENT. IN NO EVENT SHALL THE
# AUTHORS OR COPYRIGHT HOLDERS BE LIABLE FOR ANY CLAIM, DAMAGES OR OTHER
# LIABILITY, WHETHER IN AN ACTION OF CONTRACT, TORT OR OTHERWISE, ARISING FROM,
# OUT OF OR IN CONNECTION WITH THE SOFTWARE OR THE USE OR OTHER DEALINGS IN THE
# SOFTWARE.

import logging
import queue
from pathvalidate import sanitize_filename

from .user import User
from .language import Language
from .fetcher import (
    get_chapter_images,
    get_chapter,
    get_unread_chapters,
)
from .network import Net, base_url
from .errors import ChapterNotFound, GroupNotFound, UserNotFound
from .group import Group
from .config import config, env
from .utils import convert_int_or_float, get_local_attr
from .progress_bar import progress_bar_manager as pbm

log = logging.getLogger(__name__)


class ChapterImages:
    def __init__(
        self,
        chapter,
        start_page=None,
        end_page=None,
        _range=None,
    ) -> None:
        self.chap = chapter
        self.id = chapter.id
        self.data_saver = config.use_compressed_image
        self._images = []
        self._low_images = []
        self._data = None
        self._base_url = None
        self._hash = None
        self.start_page = start_page
        self.end_page = end_page
        self.range = _range
        self.force_https = config.force_https

        self.legacy_range = start_page or end_page

    def fetch(self):
        data = get_chapter_images(self.id, force_https=self.force_https)
        # Construct image url
        self._data = data
        self._base_url = data.get("baseUrl")
        self._hash = data["chapter"]["hash"]
        self._images = data["chapter"]["data"]
        self._low_images = data["chapter"]["dataSaver"]

    def _check_range_page_legacy(self, page, log_info):
        if self.start_page is not None:
            if not (page >= self.start_page):
                if log_info:
                    pbm.logger.info(
                        'Ignoring page %s as "start_page" is %s'
                        % (page, self.start_page)
                    )

                return False

        if self.end_page is not None:
            if not (page <= self.end_page):
                if log_info:
                    pbm.logger.info(
                        'Ignoring page %s as "end_page" is %s' % (page, self.end_page)
                    )

                return False

        return True

    def _check_range_page(self, page, log_info):
        if self.legacy_range:
            return self._check_range_page_legacy(page, log_info)

        if self.range is not None and not self.range.check_page(self.chap, page):
            if log_info:
                log.debug(
                    f"Ignoring page {page}, because page {page} is in ignored list"
                )

            return False

        return True

    def iter(self, log_info=False):
        if self._data is None:
            raise Exception("fetch() is not called")

        quality_mode = "data-saver" if self.data_saver else "data"
        images = self._low_images if self.data_saver else self._images

        page = 1
        for img in images:
            if not self._check_range_page(page, log_info):
                page += 1
                continue

            url = "{0}/{1}/{2}/{3}".format(
                self._base_url, quality_mode, self._hash, img
            )

            yield page, url, img

            page += 1


class AggregateChapter:
    def __init__(self, data) -> None:
        self.id = data.get("id")
        self.chapter = data.get("chapter")
        self.others_id = data.get("others")


class Chapter:
    def __init__(
        self,
        _id=None,
        data=None,
    ):
        if _id and data:
            raise ValueError("_id and data cannot be together")

        if data is None:
            data = get_chapter(_id)["data"]

        self.id = data["id"]
        self._attr = data["attributes"]

        # Get scanlation groups and manga
        rels = data["relationships"]

        groups = []
        manga_id = None
        manga_title = None
        user = None
        for rel in rels:
            rel_id = rel["id"]
            rel_type = rel["type"]
            if rel_type == "scanlation_group":
                groups.append(Group(data=rel))
            elif rel_type == "manga":
                manga_id = rel_id
                manga_title = get_local_attr(rel["attributes"]["title"])
            elif rel_type == "user":
                user = User(data=rel)

        if manga_id is None:
            raise RuntimeError(f"chapter {_id} has no manga relationship")

        self.user = user
        self.groups = groups
        self.groups_id = [group.id for group in groups]
        self.manga_id = manga_id
        self.manga_title = manga_title
        self._name = None
        self._simpl_name = None
        self.oneshot = False
        self.use_group_name = not config.no_group_name
        self.use_chapter_title = config.use_chapter_title

        self._lang = Language(self._attr["translatedLanguage"])

        self._parse_name()

    # This was used for any classes or functions that require
    # first positional arguments
    @classmethod
    def from_data(cls, data):
        return cls(data=data)

    @property
    def volume(self):
        vol = self._attr["volume"]
        if vol is not None:
            # As far as i know
            # Volume manga are integer numbers, not float
            try:
                return convert_int_or_float(vol)
            except ValueError:
                pass

            # Weird af volume name
            # Example: https://api.mangadex.org/manga/485a777b-e395-4ab1-b262-2a87f53e23c0/aggregate
            # (Take a look volume '3Cxx')
            return vol

        # No volume
        return vol

    def __str__(self) -> str:
        return f"'{self.manga_title}' {self.name}"

    @property
    def chapter(self):
        try:
            return self._attr["chapter"].strip()
        except AttributeError:
            # null value
            return None

    @property
    def title(self):
        return self._attr["title"]

    @property
    def pages(self):
        return self._attr["pages"]

    @property
    def language(self):
        return self._lang

    def _parse_name(self):
        name = ""
        simpl_name = ""

        if self.title is None:
            lower_title = ""
        else:
            lower_title = self.title.lower()

        if "oneshot" in lower_title:
            self.oneshot = True
            if self.chapter is not None:
                name += f"Chapter. {self.chapter} "
                simpl_name += f"Ch. {self.chapter} "

            name += "Oneshot"
            simpl_name += "Oneshot"
        else:
            # Get combined volume and chapter
            if self.volume is not None:
                name += f"Volume. {self.volume} "
                simpl_name += f"Vol. {self.volume} "

            name += f"Chapter. {self.chapter}"
            simpl_name += f"Ch. {self.chapter}"

        self._name = name.strip()
        self._simpl_name = simpl_name.strip()

    @property
    def name(self):
        """This will return chapter name only"""
        return self._name

    @property
    def simple_name(self):
        """Return simplified chapter name"""
        return self._simpl_name

    def _make_name(self, chap_name):
        name = ""

        if self.use_group_name:
            name += f"[{sanitize_filename(self.groups_name)}] "

        name += chap_name

        # Chapter title
        if self.title and self.use_chapter_title:
            name += f" - {sanitize_filename(self.title)}"

        return name

    def get_name(self):
        """This will return chapter name with group name and title"""
        return self._make_name(self._name)

    def get_simplified_name(self):
        """Return simplified name of :meth:`Chapter.get_name()`"""
        return self._make_name(self._simpl_name)

    @property
    def groups_name(self):
<<<<<<< HEAD
        if not self.groups:
            return f"User - {self.user.name}"
=======
        if not self.groups and self.user:
            return f'User - {self.user.name}'
        elif not self.user:
            return "User is not specified"
>>>>>>> b4900377

        groups = self.groups.copy()

        first_group = groups.pop(0)
        name = first_group.name

        for group in groups:
            name += f" & {group.name}"

        return name


def iter_chapters_feed(manga_id, lang):
    includes = ["scanlation_group", "user", "manga"]
    content_ratings = ["safe", "suggestive", "erotica", "pornographic"]
    offset = 0
    limit = 500

    while True:
        params = {
            "includes[]": includes,
            "contentRating[]": content_ratings,
            "limit": limit,
            "offset": offset,
            "order[volume]": "asc",
            "order[chapter]": "asc",
            "translatedLanguage[]": lang,
            "includeEmptyPages": 0,
        }
        r = Net.mangadex.get(f"{base_url}/manga/{manga_id}/feed", params=params)
        d = r.json()

        items = d["data"]

        if not items:
            break

        for item in items:
            yield item

        offset += len(items)


class IteratorChapter:
    def __init__(
        self,
        chapters,
        manga,
        lang,
        start_chapter=None,
        end_chapter=None,
        start_page=None,
        end_page=None,
        no_oneshot=None,
        groups=None,
        _range=None,
        **kwargs,
    ):
        legacy_range = (
            start_chapter or end_chapter or start_page or end_page or no_oneshot
        )

        if _range and legacy_range:
            raise ValueError(
                "_range and (start_* or end_* or no_oneshot) cannot be together"
            )

        self.chapters = chapters
        self.manga = manga
        self.language = lang
        self.queue = queue.Queue()
        self.start_chapter = start_chapter
        self.end_chapter = end_chapter
        self.start_page = start_page
        self.end_page = end_page
        self.no_oneshot = no_oneshot
        self.groups = None
        self.all_group = False
        self.legacy_range = legacy_range
        self.duplicates = {}

        if _range is not None:
            # self.range = range_mod.compile(_range)
            self.range = None
        else:
            self.range = _range

        if groups and groups[0] == "all":
            self.all_group = True
        elif groups:
            self.groups = self._parse_groups(groups)

        log_cache = kwargs.get("log_cache")
        self.log_cache = True if log_cache else False

        if Net.mangadex.check_login():
            self._unread_chapters = get_unread_chapters(manga.id)["data"]
        else:
            self._unread_chapters = []

        # To show error message when chapters in specified language is not found
        self._first_run = True

        self._fill_data()

    def _parse_groups(self, ids):
        groups = []

        for _id in ids:
            group = None

            try:
                group = Group(_id)
            except GroupNotFound:
                # It's not a group
                pass
            else:
                groups.append(group)

            # Check if it's a user
            try:
                group = User(_id)
            except UserNotFound:
                # It's not a user
                pass
            else:
                groups.append(group)

            # It's not a group or user
            # raise error
            if group is None:
                raise GroupNotFound(f'Group or user "{_id}" cannot be found')

        return groups

    def _check_range_chapter_legacy(self, chap):
        num_chap = chap.chapter
        if num_chap != "none":
            try:
                num_chap = float(num_chap)
            except ValueError:
                pass
            except TypeError:
                # null value
                pass

        is_number = isinstance(num_chap, float)

        # There is a chance that "Chapter 0" is Oneshot or prologue
        # We need to verify that is valid oneshot chapter
        # if it's valid oneshot chapter
        # then we need to skip start_chapter and end_chapter checking
        if is_number and num_chap > 0.0:
            if self.start_chapter is not None and not (num_chap >= self.start_chapter):
                log.debug(
                    f"Ignoring chapter {num_chap}, "
                    f"because chapter {num_chap} is in ignored list"
                )
                return False

            if self.end_chapter is not None and not (num_chap <= self.end_chapter):
                log.debug(
                    f"Ignoring chapter {num_chap}, "
                    f"because chapter {num_chap} is in ignored list"
                )
                return False

        if chap.oneshot and self.no_oneshot and not self.all_group:
            log.debug("Ignoring oneshot chapter since it's in ignored list")
            return False

        # If chapter 0 is prologue or whatever and not oneshot
        # Re-check start_chapter
        elif not chap.oneshot and is_number:
            if self.start_chapter is not None and not (num_chap >= self.start_chapter):
                log.debug(
                    f"Ignoring chapter {num_chap}, "
                    f"because chapter {num_chap} is in ignored list"
                )
                return False

        return True

    def _check_range_chapter(self, chap):
        if self.legacy_range:
            return self._check_range_chapter_legacy(chap)

        if self.range is not None and not self.range.check_chapter(chap):
            log.debug(
                f"Ignoring chapter {chap.chapter}, "
                f"because chapter {chap.chapter} is in ignored list"
            )
            return False

        return True

    def _check_duplicate(self, chap):
        name = f"{chap.volume}:{chap.chapter}"

        try:
            self.duplicates[name]
        except KeyError:
            self.duplicates[name] = chap
        else:
            return True

        return False

    def _check_chapter(self, chap):
        num_chap = chap.chapter

        if (
            Net.mangadex.check_login()
            and config.download_mode == "unread"
            and chap.id in self._unread_chapters
        ):
            log.debug(
                f"Ignoring chapter {chap.get_simplified_name()} because it's marked as read"
            )
            return False

        if not self.all_group and not self.groups and self._check_duplicate(chap):
            log.debug(
                f"Found duplicate {chap.simple_name} "
                f"from [{chap.groups_name}], ignoring... "
            )
            return False

        # Some manga has chapters where it has no pages / images inside of it.
        # We need to verify it, to prevent error when downloading the manga.
        if chap.pages == 0:
            log.debug(
                "Chapter {0} from group {1} has no images, ignoring...".format(
                    chap.chapter, chap.groups_name
                )
            )
            return False

        if self.language == Language.Other and chap.language != Language.Other:
            return False

        if not self._check_range_chapter(chap):
            return False

        # Check blacklisted groups and users
        if chap.groups:
            blacklisted_groups = filter(
                lambda x: x.id in env.group_blacklist, chap.groups
            )
            for group in blacklisted_groups:
                log.debug(
                    f"Ignoring chapter {chap.chapter}, "
                    f"because group '{group.name}' is blacklisted"
                )
                return False

        if chap.user and chap.user.id in env.user_blacklist:
            log.debug(
                f"Ignoring chapter {chap.chapter}, "
                f"because user '{chap.user.name}' is blacklisted"
            )
            return False

        # Check if chap.group in self.groups (`--group`)
        if not self.all_group and self.groups:
            group_check = False
            for group in self.groups:
                if isinstance(group, Group):
                    group_type = "scanlator group"
                    group_names = chap.groups_name

                    if group.id in chap.groups_id:
                        group_check = True

                elif isinstance(group, User):
                    group_type = "user"
                    group_names = chap.user.name

                    if chap.user and group.id == chap.user.id:
                        group_check = True

            if not group_check:
                log.debug(
                    f"Ignoring chapter {num_chap}, "
                    f'{group_type} "{group_names}" is not match with "{group.name}"'
                )
                return False

        return True

    def _get_next_chapter(self):
        # Get chapter
        try:
            chap = self.queue.get_nowait()
        except queue.Empty:
            if self._first_run:
                raise ChapterNotFound(
                    f"Manga '{self.manga.title}' has no {self.language.name} chapters"
                )

            raise StopIteration()

        self._first_run = False
        return chap

    def __iter__(self) -> "IteratorChapter":
        return self

    def __next__(self):
        while True:
            chap = self._get_next_chapter()

            if self.log_cache:
                log.debug(f"Caching Volume. {chap.volume} Chapter. {chap.chapter}")

            if not self._check_chapter(chap):
                continue

            chap_images = ChapterImages(
                chap,
                self.start_page,
                self.end_page,
                self.range,
            )

            return chap, chap_images

    def _fill_data(self):
        def sort_chapter(c):
            try:
                return convert_int_or_float(c.chapter)
            except ValueError:
                return float("nan")

        if config.sort_by == "chapter":
            self.chapters = sorted(self.chapters, key=sort_chapter)

        for chap in self.chapters:
            self.queue.put(chap)


class MangaChapter:
    def __init__(self, manga, lang, chapter=None, all_chapters=False):
        if chapter and all_chapters:
            raise ValueError("chapter and all_chapters cannot be together")
        elif chapter is None and not all_chapters:
            raise ValueError("at least provide chapter or set all_chapters to True")

        self.chapters = []
        self.language = Language(lang)
        self.manga = manga

        if chapter:
            self._parse_volumes_from_chapter(chapter)
        elif all_chapters:
            self._parse_volumes()

    def iter(self, *args, **kwargs):
        return IteratorChapter(
            self.chapters, self.manga, self.language, *args, **kwargs
        )

    def _parse_volumes_from_chapter(self, chapter):
        if not isinstance(chapter, Chapter):
            chap = Chapter(chapter)
        else:
            chap = chapter

        self.chapters.append(chap)

    def _parse_volumes(self):
        iterator = iter_chapters_feed(self.manga.id, self.language.value)
        self.chapters = map(Chapter.from_data, iterator)

        if not self.chapters:
            raise ChapterNotFound(
                f"Manga '{self.manga.title}' with {self.language.name} "
                "language has no chapters"
            )<|MERGE_RESOLUTION|>--- conflicted
+++ resolved
@@ -300,15 +300,10 @@
 
     @property
     def groups_name(self):
-<<<<<<< HEAD
-        if not self.groups:
+        if not self.groups and self.user:
             return f"User - {self.user.name}"
-=======
-        if not self.groups and self.user:
-            return f'User - {self.user.name}'
         elif not self.user:
             return "User is not specified"
->>>>>>> b4900377
 
         groups = self.groups.copy()
 

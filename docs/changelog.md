--- conflicted
+++ resolved
@@ -1,17 +1,11 @@
 # Changelog
 
-<<<<<<< HEAD
 ## v2.0.0a (in development, not yet released)
 
-### Fix bugs
-
-- Fixed error `cannot save mode xxx` when downloading in any `pdf` format
-
 ### Breaking changes
 
 - Removed `--unsafe` and `-u` option as is deprecated from v1.3.0
 
-=======
 ## v1.7.2
 
 ### Fix bugs
@@ -19,7 +13,6 @@
 - Fixed improper validation for `file:<location>` command
 - Fixed error `cannot save mode xxx` when downloading in any `pdf` format
 
->>>>>>> 9a263d76
 ## v1.7.1
 
 ### Fix bugs
